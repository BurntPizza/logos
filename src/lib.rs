--- conflicted
+++ resolved
@@ -19,17 +19,14 @@
 use std::iter;
 
 pub mod parser;
-<<<<<<< HEAD
 pub mod string_ref;
-=======
+
+pub use parser::*;
+pub use string_ref::StringRef;
+
 mod index;
 mod print_table;
->>>>>>> 37f3ec52
-
-pub use parser::*;
-pub use string_ref::StringRef;
-
-mod print_table;
+
 // A database is just a log of facts. Facts are (entity, attribute, value) triples.
 // Attributes and values are both just strings. There are no transactions or histories.
 
