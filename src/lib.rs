#![feature(optin_builtin_traits)]
#![feature(collections_range)]
#![feature(conservative_impl_trait)]
#![cfg_attr(test, feature(test))]

extern crate itertools;

#[macro_use]
extern crate combine;

extern crate prettytable as pt;

use itertools::*;

use std::fmt::{self, Display, Formatter};
use std::collections::HashMap;
use std::iter;
use std::mem;

pub mod parser;
pub mod string_ref;

pub use parser::*;
pub use string_ref::StringRef;

mod index;
use index::Index;

// A database is just a log of facts. Facts are (entity, attribute, value) triples.
// Attributes and values are both just strings. There are no transactions or histories.

#[derive(Debug, PartialEq)]
pub struct QueryResult(Vec<Var>, Vec<HashMap<Var, Value>>);

impl Display for QueryResult {
    fn fmt(&self, f: &mut Formatter) -> fmt::Result {
        let num_columns = self.0.len();
        let align = pt::format::Alignment::CENTER;
        let mut titles: pt::row::Row = self.0.iter().map(|var| var.name).collect();
        titles.iter_mut().foreach(|c| c.align(align));

        let rows = self.1
            .iter()
            .map(|row_ht| self.0.iter().map(|var| format!("{}", row_ht[var])).into())
            .collect_vec();

        let mut table = pt::Table::new();
        table.set_titles(titles);

        table.set_format(*pt::format::consts::FORMAT_NO_LINESEP_WITH_TITLE);

        if rows.is_empty() {
            table.add_row(iter::repeat("").take(num_columns).collect());
        }

        for row in rows {
            table.add_row(row);
        }

        for row in table.row_iter_mut() {
            for cell in row.iter_mut() {
                cell.align(align);
            }
        }

        writeln!(f, "{}", table)
    }
}

#[derive(Debug, PartialEq, Eq, Clone, PartialOrd, Ord, Copy)]
pub enum Value {
    String(StringRef),
    Entity(Entity),
}

impl Display for Value {
    fn fmt(&self, f: &mut Formatter) -> fmt::Result {
        write!(f, "{}", match *self {
            Value::Entity(e) => format!("{}", e.0),
            Value::String(ref s) => format!("{}", s),
        })
    }
}

impl<T> From<T> for Value
    where T: Into<StringRef>
{
    fn from(x: T) -> Self {
        Value::String(x.into())
    }
}

impl From<Entity> for Value {
    fn from(x: Entity) -> Self {
        Value::Entity(x.into())
    }
}

#[derive(Debug, PartialEq, Eq, Clone, Copy)]
enum Term<T> {
    Bound(T),
    Unbound(Var),
}

// A free [logic] variable
#[derive(Debug, Hash, PartialEq, Eq, Clone, Copy)]
pub struct Var {
    name: StringRef,
}

impl Var {
    fn new<T: Into<StringRef>>(name: T) -> Var {
        Var::from(name)
    }
}

impl<T: Into<StringRef>> From<T> for Var {
    fn from(x: T) -> Self {
        Var { name: x.into() }
    }
}

// A query looks like `find ?var where (?var <attribute> <value>)`
#[derive(Debug, PartialEq)]
pub struct Query {
    find: Vec<Var>,
    clauses: Vec<Clause>,
}

impl Query {
    fn new(find: Vec<Var>, clauses: Vec<Clause>) -> Query {
        Query {
            find: find,
            clauses: clauses,
        }
    }
}

#[derive(Debug, PartialEq, Eq)]
pub struct Tx {
    items: Vec<TxItem>,
}

#[derive(Debug, PartialEq, Eq)]
enum TxItem {
    Addition(Hypothetical),
    Retraction(Hypothetical),
    NewEntity(HashMap<StringRef, Value>),
}

#[derive(Debug, PartialEq, Eq, Clone, Copy, PartialOrd, Ord)]
pub struct Entity(u64);

#[derive(Debug, PartialEq, Eq, Clone, Copy)]
pub struct Clause {
    entity: Term<Entity>,
    attribute: Term<StringRef>,
    value: Term<Value>,
}

impl Clause {
    fn new(e: Term<Entity>, a: Term<StringRef>, v: Term<Value>) -> Clause {
        Clause {
            entity: e,
            attribute: a,
            value: v,
        }
    }
}

pub trait Database {
    fn add(&mut self, fact: Fact);
    fn facts_matching(&self, clause: &Clause, binding: &Binding) -> Vec<&Fact>;
    fn next_id(&self) -> u64;

    fn transact(&mut self, tx: Tx) {
        let tx_entity = Entity(self.next_id());
        self.add(Fact::new(tx_entity, "txInstant", "now! (FIXME)", tx_entity));
        for item in tx.items {
            match item {
                TxItem::Addition(f) => self.add(Fact::from_hypothetical(f, tx_entity)),
                // TODO Implement retractions + new entities
                TxItem::NewEntity(ht) => {
                    let entity = Entity(self.next_id());
                    for (k, v) in ht {
                        self.add(Fact::new(entity, k, v, tx_entity))
                    }
                }
                _ => unimplemented!(),
            }
        }
    }

    fn query(&self, query: &Query) -> QueryResult {
        // TODO: automatically bind ?tx in queries
        let mut bindings = vec![HashMap::new()];

        for clause in &query.clauses {
            let mut new_bindings = vec![];

            for binding in bindings {
                for fact in self.facts_matching(clause, &binding) {
                    match unify(&binding, clause, &fact) {
                        Ok(new_info) => {
                            let mut new_env = binding.clone();
                            new_env.extend(new_info);
                            new_bindings.push(new_env)
                        }
                        _ => continue,
                    }
                }
            }

            bindings = new_bindings;
        }

        for binding in bindings.iter_mut() {
            *binding = binding
                .iter()
                .filter(|&(k, _)| query.find.contains(k))
                .map(|(&var, &value)| (var, value))
                .collect();
        }

        QueryResult(query.find.clone(), bindings)
    }
}

// The Fact struct represents a fact in the database.
// The derived ordering is used by the EAV index; other
// indices use orderings provided by wrapper structs.
#[derive(Debug, PartialEq, Eq, Ord, PartialOrd, Clone, Copy)]
pub struct Fact {
    entity: Entity,
    attribute: StringRef,
    value: Value,
    tx: Entity,
}

// We need a struct to represent facts that may not be in the database,
// i.e. may not have an associated tx, for use by the parser and unifier.
// FIXME: I don't like this name. Some better way to distinguish between
// facts that have tx ids vs those that don't would be better.
#[derive(Debug, PartialEq, Eq, Ord, PartialOrd, Clone, Copy)]
struct Hypothetical {
    entity: Entity,
    attribute: StringRef,
    value: Value,
}

impl Hypothetical {
    fn new<A: Into<StringRef>, V: Into<Value>>(e: Entity, a: A, v: V) -> Hypothetical {
        Hypothetical {
            entity: e,
            attribute: a.into(),
            value: v.into(),
        }
    }
}

impl Fact {
    fn new<A: Into<StringRef>, V: Into<Value>>(e: Entity, a: A, v: V, tx: Entity) -> Fact {
        Fact {
            entity: e,
            attribute: a.into(),
            value: v.into(),
            tx: tx,
        }
    }

    fn from_hypothetical(h: Hypothetical, tx: Entity) -> Fact {
        Fact {
            tx: tx,
            entity: h.entity,
            attribute: h.attribute,
            value: h.value,
        }
    }
}

impl PartialEq<Fact> for Hypothetical {
    fn eq(&self, other: &Fact) -> bool {
        self.entity == other.entity && self.attribute == other.attribute &&
        self.value == other.value
    }
}

macro_rules! impl_range_arg {
    ($name:ident) => {
        impl RangeArgument<$name> for $name {
            fn start(&self) -> Bound<&$name> {
                Bound::Included(&self)
            }

            fn end(&self) -> Bound<&$name> {
                Bound::Unbounded
            }
        }
    };
}

macro_rules! index_wrapper {
    ($name:ident; $i1:ident, $i2:ident, $i3:ident) => {
        #[derive(PartialEq, Eq, Debug, Clone, Copy)]
        struct $name(Fact);

        impl PartialOrd for $name {
            fn partial_cmp(&self, other: &$name) -> Option<std::cmp::Ordering> {
                Some(self.cmp(other))
            }
        }

        impl Ord for $name {
            fn cmp(&self, other: &$name) -> std::cmp::Ordering {
                let (this, other) = (&self.0, &other.0);
                this.$i1
                    .cmp(&other.$i1)
                    .then(this.$i2.cmp(&other.$i2))
                    .then(this.$i3.cmp(&other.$i3))
            }
        }

        impl_range_arg!($name);
    };
}

index_wrapper!(AVE; attribute, value, entity);
index_wrapper!(AEV; attribute, entity, value);
impl_range_arg!(Fact);

type Binding = HashMap<Var, Value>;

impl Clause {
    fn substitute(&self, env: &Binding) -> Clause {
        let entity = match &self.entity {
            &Term::Bound(_) => self.entity,
            &Term::Unbound(ref var) => {
                if let Some(val) = env.get(&var) {
                    match *val {
                        Value::Entity(e) => Term::Bound(e),
                        _ => unimplemented!(),
                    }
                } else {
                    self.entity
                }
            }
        };

        let attribute = match &self.attribute {
            &Term::Bound(_) => self.attribute,
            &Term::Unbound(ref var) => {
                if let Some(val) = env.get(&var) {
                    match val {
                        &Value::String(s) => Term::Bound(s),
                        _ => unimplemented!(),
                    }
                } else {
                    self.attribute
                }
            }
        };

        let value = match &self.value {
            &Term::Bound(_) => self.value,
            &Term::Unbound(ref var) => {
                if let Some(val) = env.get(&var) {
                    Term::Bound(*val)
                } else {
                    self.value
                }
            }
        };

        Clause::new(entity, attribute, value)
    }
}

#[derive(Debug)]
pub struct InMemoryLog {
    next_id: u64,
    eav: Index<Fact>,
    ave: Index<AVE>,
    aev: Index<AEV>,
}

use std::collections::range::RangeArgument;
use std::collections::Bound;

impl InMemoryLog {
    pub fn new() -> InMemoryLog {
        InMemoryLog {
            next_id: 0,
            eav: Index::new(),
            ave: Index::new(),
            aev: Index::new(),
        }
    }
}

// impl IntoIterator for InMemoryLog {
//     type Item = Fact;
//     type IntoIter = <std::collections::BTreeSet<Fact> as IntoIterator>::IntoIter;

//     fn into_iter(self) -> Self::IntoIter {
//         self.eav.into_iter()
//     }
// }


impl Database for InMemoryLog {
    fn next_id(&self) -> u64 {
        self.next_id
    }

    fn add(&mut self, fact: Fact) {
        if fact.entity.0 >= self.next_id {
            self.next_id = fact.entity.0 + 1;
        }

        self.eav = self.eav.insert(fact);
        self.ave = self.ave.insert(AVE(fact));
        self.aev = self.aev.insert(AEV(fact));
    }

    fn facts_matching(&self, clause: &Clause, binding: &Binding) -> Vec<&Fact> {
        let expanded = clause.substitute(binding);
        match expanded {
            // ?e a v => use the ave index
            Clause {
                entity: Term::Unbound(_),
                attribute: Term::Bound(a),
                value: Term::Bound(v),
            } => {
<<<<<<< HEAD
                let range_start = Fact::new(Entity(0), a, v);
=======
                let range_start = Fact::new(Entity(0), a, v, Entity(0));
>>>>>>> c07e086b
                self.ave
                    .iter_range_from(AVE(range_start)..)
                    .map(|ave| &ave.0)
                    .take_while(|f| f.attribute == a && f.value == v)
                    .collect()
            }
            // e a ?v => use the eav index
            Clause {
                entity: Term::Bound(e),
                attribute: Term::Bound(a),
                value: Term::Unbound(_),
            } => {
                // Value::String("") is the lowest-sorted value
                let range_start = Fact::new(e, a, Value::String("".into()), Entity(0));
                self.eav
                    .iter_range_from(range_start..)
                    .take_while(|f| f.entity == e && f.attribute == a)
                    .collect()
            }
            // FIXME: Implement other optimized index use cases? (multiple unknowns? refs?)
            // Fallthrough case: just scan the EAV index. Correct but slow.
            _ => {
                self.eav
                    .iter()
                    .filter(|f| unify(&binding, &clause, &f).is_ok())
                    .collect()
            }
        }
    }
}

#[derive(Copy, Clone, Default)]
struct SmallBinding([Option<(Var, Value)>; 3]);
struct IntoIter {
    data: [(Var, Value); 3],
    len: u8,
    idx: u8,
}

impl Iterator for IntoIter {
    type Item = (Var, Value);
    fn next(&mut self) -> Option<Self::Item> {
        use std::ptr;
        if self.idx < self.len {
            let ret = unsafe {
                let ptr = &self.data as *const _;
                ptr::read(ptr.offset(self.idx as isize))
            };
            self.idx += 1;
            Some(ret)
        } else {
            None
        }
    }
}

impl IntoIterator for SmallBinding {
    type Item = <IntoIter as Iterator>::Item;
    type IntoIter = IntoIter;
    fn into_iter(self) -> Self::IntoIter {
        // Safe because data will never be read past len, where it is initialized
        let mut data: [(Var, Value); 3] = unsafe { mem::uninitialized() };
        let mut len = 0;

        for item in self.0.into_iter() {
            if let Some(value) = *item {
                data[len] = value;
                len += 1;
            }
        }

        IntoIter {
            data: data,
            len: len as u8,
            idx: 0,
        }
    }
}

unsafe fn _assert_small_binding_size() {
    // assert that the Options use no additional size
    let _: [(Var, Value); 3] = mem::transmute(SmallBinding::default());
    let _: (SmallBinding, u8, u8) = mem::transmute(SmallBinding::default().into_iter());
}

fn unify(env: &Binding, clause: &Clause, fact: &Fact) -> Result<SmallBinding, ()> {
    let mut new_info: SmallBinding = Default::default();

    match clause.entity {
        Term::Bound(ref e) => {
            if *e != fact.entity {
                return Err(());
            }
        }
        Term::Unbound(ref var) => {
            match env.get(var) {
                Some(e) => {
                    if *e != Value::Entity(fact.entity) {
                        return Err(());
                    }
                }
                _ => {
                    new_info.0[0] = Some((*var, Value::Entity(fact.entity)));
                }
            }
        }
    }

    match clause.attribute {
        Term::Bound(ref a) => {
            if *a != fact.attribute {
                return Err(());
            }
        }
        Term::Unbound(ref var) => {
            match env.get(var) {
                Some(e) => {
                    if *e != Value::String(fact.attribute.clone()) {
                        return Err(());
                    }
                }
                _ => {
                    new_info.0[1] = Some((*var, Value::String(fact.attribute.clone())));
                }
            }
        }
    }

    match clause.value {
        Term::Bound(ref v) => {
            if *v != fact.value {
                return Err(());
            }
        }
        Term::Unbound(ref var) => {
            match env.get(var) {
                Some(e) => {
                    if *e != fact.value {
                        return Err(());
                    }
                }
                _ => {
                    new_info.0[2] = Some((*var, fact.value.clone()));
                }
            }
        }
    }

    Ok(new_info)
}


#[cfg(test)]
mod tests {
    extern crate test;
    use self::test::{Bencher, black_box};

    use std::iter;

    use super::*;

    fn helper(query: &Query, expected: QueryResult) {
        let db = test_db();
        let result = db.query(query);
        assert_eq!(expected, result);
    }

    fn test_db() -> InMemoryLog {
        let mut db = InMemoryLog::new();
        let facts = vec![
<<<<<<< HEAD
            Fact::new(Entity(0), "name", "Bob"),
            Fact::new(Entity(1), "name", "John"),
            Fact::new(Entity(2), "Hello", "World"),
            Fact::new(Entity(1), "parent", Entity(0)),
=======
            Hypothetical::new(Entity(0), "name", "Bob"),
            Hypothetical::new(Entity(1), "name", "John"),
            Hypothetical::new(Entity(2), "Hello", "World"),
            Hypothetical::new(Entity(1), "parent", Entity(0)),
>>>>>>> c07e086b
        ];

        db.transact(Tx { items: facts.iter().map(|x| TxItem::Addition(*x)).collect() });

        db
    }

    #[allow(dead_code)]
    fn test_db_large() -> InMemoryLog {
        let mut db = InMemoryLog::new();
        let n = 10_000_000;

        for i in 0..n {
            let a = if i % 23 < 10 {
                "name"
            } else {
                "random_attribute"
            };

            let v = if i % 1123 == 0 { "Bob" } else { "Rob" };

            db.add(Fact::new(Entity(i), a, v, Entity(0)));
        }

        db
    }

    #[test]
    fn test_parse_query() {
        assert_eq!(parse_query("find ?a where (?a name \"Bob\")").unwrap(),
                   Query {
                       find: vec![Var::new("a")],
                       clauses: vec![
            Clause::new(Term::Unbound("a".into()),
                        Term::Bound("name".into()),
                        Term::Bound(Value::String("Bob".into()))),
        ],
                   })
    }

    #[test]
    fn test_parse_tx() {
        assert_eq!(parse_tx("add (0 name \"Bob\")").unwrap(),
                   Tx {
<<<<<<< HEAD
                       items: vec![
            TxItem::Addition(Fact::new(Entity(0),
                                       "name",
                                       Value::String("Bob".into()))),
        ],
=======
                       items: vec![TxItem::Addition(Hypothetical::new(Entity(0),
                                                              "name",
                                                              Value::String("Bob".into())))],
>>>>>>> c07e086b
                   });
        parse_tx("{name \"Bob\" batch \"S1'17\"}").unwrap();
    }

    // #[test]
    // fn test_insertion() {
    //     let fact = Fact::new(Entity(0), "name", "Bob");
    //     let mut db = InMemoryLog::new();
    //     db.add(fact);
    //     let inserted = db.into_iter().take(1).nth(0).unwrap();
    //     assert!(inserted.entity == Entity(0));
    //     assert!(&*inserted.attribute == "name");
    //     assert!(inserted.value == "Bob".into());
    // }

    #[test]
    fn test_facts_matching() {
        assert_eq!(vec![&Hypothetical::new(Entity(0), "name", Value::String("Bob".into()))],
                   test_db().facts_matching(&Clause::new(Term::Unbound("e".into()),
                                                         Term::Bound("name".into()),
                                                         Term::Bound(Value::String("Bob".into()))),
                                            &Binding::default()))
    }

    #[test]
    fn test_query_unknown_entity() {
        // find ?a where (?a name "Bob")
        helper(&parse_query("find ?a where (?a name \"Bob\")").unwrap(),
               QueryResult(vec![Var::new("a")],
                           vec![
            iter::once((Var::new("a"), Value::Entity(Entity(0)))).collect(),
        ]));
    }

    #[test]
    fn test_query_unknown_value() {
        // find ?a where (0 name ?a)
        helper(&parse_query("find ?a where (0 name ?a)").unwrap(),
               QueryResult(vec![Var::new("a")],
                           vec![
            iter::once((Var::new("a"), Value::String("Bob".into()))).collect(),
        ]));

    }

    #[test]
    fn test_query_unknown_attribute() {
        // find ?a where (1 ?a "John")
        helper(&parse_query("find ?a where (1 ?a \"John\")").unwrap(),
               QueryResult(vec![Var::new("a")],
                           vec![
            iter::once((Var::new("a"), Value::String("name".into())))
                .collect(),
        ]));
    }

    #[test]
    fn test_query_multiple_results() {
        // find ?a ?b where (?a name ?b)
        helper(&parse_query("find ?a ?b where (?a name ?b)").unwrap(),
               QueryResult(vec![Var::new("a"), Var::new("b")],
                           vec![
            vec![
                (Var::new("a"), Value::Entity(Entity(0))),
                (Var::new("b"), Value::String("Bob".into())),
            ]
                    .into_iter()
                    .collect(),
            vec![
                (Var::new("a"), Value::Entity(Entity(1))),
                (Var::new("b"), Value::String("John".into())),
            ]
                    .into_iter()
                    .collect(),
        ]));
    }

    #[test]
    fn test_query_explicit_join() {
        // find ?b where (?a name Bob) (?b parent ?a)
        helper(&parse_query("find ?b where (?a name \"Bob\") (?b parent ?a)").unwrap(),
               QueryResult(vec![Var::new("b")],
                           vec![
            iter::once((Var::new("b"), Value::Entity(Entity(1)))).collect(),
        ]));
    }

    #[test]
    fn test_query_implicit_join() {
        // find ?c where (?a name Bob) (?b name ?c) (?b parent ?a)
        helper(&parse_query("find ?c where (?a name \"Bob\") (?b name ?c) (?b parent ?a)")
                    .unwrap(),
               QueryResult(vec![Var::new("c")],
                           vec![
            iter::once((Var::new("c"), Value::String("John".into())))
                .collect(),
        ]));
    }

    #[bench]
    // Parse + run a query on a small db
    fn parse_bench(b: &mut Bencher) {
        // the implicit join query
        let input = black_box(r#"find ?c where (?a name "Bob") (?b name ?c) (?b parent ?a)"#);

        b.iter(|| parse_query(input).unwrap());
    }

    #[bench]
    // Parse + run a query on a small db
    fn run_bench(b: &mut Bencher) {
        // the implicit join query
        let input = black_box(r#"find ?c where (?a name "Bob") (?b name ?c) (?b parent ?a)"#);
        let query = parse_query(input).unwrap();
        let db = test_db();

        b.iter(|| db.query(&query));
    }

    #[bench]
    fn bench_add(b: &mut Bencher) {
        let mut db = InMemoryLog::new();

        let a = StringRef::from("blah");

        let mut e = 0;

        b.iter(|| {
                   let entity = Entity(e);
                   e += 1;
<<<<<<< HEAD
                   db.add(Fact::new(entity, a, Value::Entity(entity)));
=======
                   db.add(Fact::new(entity, a, Value::Entity(entity), Entity(0)));
>>>>>>> c07e086b
               });
    }

    // Don't run on 'cargo test', only 'cargo bench'
    #[cfg(not(debug_assertions))]
    #[bench]
    fn large_db_simple(b: &mut Bencher) {
        let query = black_box(parse_query(r#"find ?a where (?a name "Bob")"#).unwrap());
        let db = test_db_large();

        b.iter(|| db.query(&query));
    }
}<|MERGE_RESOLUTION|>--- conflicted
+++ resolved
@@ -431,11 +431,8 @@
                 attribute: Term::Bound(a),
                 value: Term::Bound(v),
             } => {
-<<<<<<< HEAD
-                let range_start = Fact::new(Entity(0), a, v);
-=======
+
                 let range_start = Fact::new(Entity(0), a, v, Entity(0));
->>>>>>> c07e086b
                 self.ave
                     .iter_range_from(AVE(range_start)..)
                     .map(|ave| &ave.0)
@@ -606,17 +603,11 @@
     fn test_db() -> InMemoryLog {
         let mut db = InMemoryLog::new();
         let facts = vec![
-<<<<<<< HEAD
-            Fact::new(Entity(0), "name", "Bob"),
-            Fact::new(Entity(1), "name", "John"),
-            Fact::new(Entity(2), "Hello", "World"),
-            Fact::new(Entity(1), "parent", Entity(0)),
-=======
+
             Hypothetical::new(Entity(0), "name", "Bob"),
             Hypothetical::new(Entity(1), "name", "John"),
             Hypothetical::new(Entity(2), "Hello", "World"),
             Hypothetical::new(Entity(1), "parent", Entity(0)),
->>>>>>> c07e086b
         ];
 
         db.transact(Tx { items: facts.iter().map(|x| TxItem::Addition(*x)).collect() });
@@ -661,17 +652,9 @@
     fn test_parse_tx() {
         assert_eq!(parse_tx("add (0 name \"Bob\")").unwrap(),
                    Tx {
-<<<<<<< HEAD
-                       items: vec![
-            TxItem::Addition(Fact::new(Entity(0),
-                                       "name",
-                                       Value::String("Bob".into()))),
-        ],
-=======
                        items: vec![TxItem::Addition(Hypothetical::new(Entity(0),
                                                               "name",
                                                               Value::String("Bob".into())))],
->>>>>>> c07e086b
                    });
         parse_tx("{name \"Bob\" batch \"S1'17\"}").unwrap();
     }
@@ -802,11 +785,8 @@
         b.iter(|| {
                    let entity = Entity(e);
                    e += 1;
-<<<<<<< HEAD
-                   db.add(Fact::new(entity, a, Value::Entity(entity)));
-=======
+
                    db.add(Fact::new(entity, a, Value::Entity(entity), Entity(0)));
->>>>>>> c07e086b
                });
     }
 
